--- conflicted
+++ resolved
@@ -211,23 +211,7 @@
 
         setattr(dc_cls, '__post_init__', new_post_init)
 
-<<<<<<< HEAD
     else:
-=======
-        if getattr(self, '__has_field_info_default__', False):
-            # We need to remove `FieldInfo` values since they are not valid as input
-            # It's ok to do that because they are obviously the default values!
-            input_data = {k: v for k, v in self.__dict__.items() if not isinstance(v, FieldInfo)}
-        else:
-            input_data = self.__dict__
-        d, _, validation_error = validate_model(self.__pydantic_model__, input_data, cls=self.__class__)
-        if validation_error:
-            raise validation_error
-        object.__setattr__(self, '__dict__', {**getattr(self, '__dict__', {}), **d})
-        object.__setattr__(self, '__initialised__', True)
-        if post_init_post_parse is not None:
-            post_init_post_parse(self, *initvars)
->>>>>>> 45db4ad3
 
         @wraps(init)
         def new_init(self: 'Dataclass', *args: Any, **kwargs: Any) -> None:
@@ -330,7 +314,7 @@
     d, _, validation_error = validate_model(self.__pydantic_model__, input_data, cls=self.__class__)
     if validation_error:
         raise validation_error
-    object.__setattr__(self, '__dict__', d)
+    object.__setattr__(self, '__dict__', {**getattr(self, '__dict__', {}), **d})
     object.__setattr__(self, '__pydantic_initialised__', True)
 
 
