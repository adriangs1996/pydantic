import json
import sys
import warnings
from abc import ABCMeta
from copy import deepcopy
from enum import Enum
from functools import partial
from pathlib import Path
from types import FunctionType
from typing import (
    TYPE_CHECKING,
    AbstractSet,
    Any,
    Callable,
    Dict,
    List,
    Mapping,
    Optional,
    Tuple,
    Type,
    TypeVar,
    Union,
    cast,
    no_type_check,
    overload,
)

from .class_validators import ValidatorGroup, extract_root_validators, extract_validators, inherit_validators
from .error_wrappers import ErrorWrapper, ValidationError
from .errors import ConfigError, DictError, ExtraError, MissingError
from .fields import MAPPING_LIKE_SHAPES, ComputedField, ModelField, ModelPrivateAttr, PrivateAttr, Undefined
from .json import custom_pydantic_encoder, pydantic_encoder
from .parse import Protocol, load_file, load_str_bytes
from .schema import default_ref_template, model_schema
from .types import PyObject, StrBytes
from .typing import (
    AnyCallable,
    get_args,
    get_origin,
    is_classvar,
    is_namedtuple,
    resolve_annotations,
    update_field_forward_refs,
)
from .utils import (
    ROOT_KEY,
    ClassAttribute,
    GetterDict,
    Representation,
    ValueItems,
    generate_model_signature,
    is_valid_field,
    is_valid_private_name,
    lenient_issubclass,
    sequence_like,
    smart_deepcopy,
    unique_list,
    validate_field_name,
)

if TYPE_CHECKING:
    from inspect import Signature

    import typing_extensions

    from .class_validators import ValidatorListDict
    from .types import ModelOrDc
    from .typing import (  # noqa: F401
        AbstractSetIntStr,
        CallableGenerator,
        DictAny,
        DictStrAny,
        MappingIntStrAny,
        ReprArgs,
        SetStr,
        TupleGenerator,
    )

    ConfigType = Type['BaseConfig']
    Model = TypeVar('Model', bound='BaseModel')

    class SchemaExtraCallable(typing_extensions.Protocol):
        @overload
        def __call__(self, schema: Dict[str, Any]) -> None:
            pass

        @overload  # noqa: F811
        def __call__(self, schema: Dict[str, Any], model_class: Type['Model']) -> None:  # noqa: F811
            pass


else:
    SchemaExtraCallable = Callable[..., None]

try:
    import cython  # type: ignore
except ImportError:
    compiled: bool = False
else:  # pragma: no cover
    try:
        compiled = cython.compiled
    except AttributeError:
        compiled = False

__all__ = 'BaseConfig', 'BaseModel', 'Extra', 'compiled', 'create_model', 'validate_model'


class Extra(str, Enum):
    allow = 'allow'
    ignore = 'ignore'
    forbid = 'forbid'


class BaseConfig:
    title = None
    anystr_lower = False
    anystr_strip_whitespace = False
    min_anystr_length = None
    max_anystr_length = None
    validate_all = False
    extra = Extra.ignore
    allow_mutation = True
    frozen = False
    allow_population_by_field_name = False
    use_enum_values = False
    fields: Dict[str, Union[str, Dict[str, str]]] = {}
    validate_assignment = False
    error_msg_templates: Dict[str, str] = {}
    arbitrary_types_allowed = False
    orm_mode: bool = False
    getter_dict: Type[GetterDict] = GetterDict
    alias_generator: Optional[Callable[[str], str]] = None
    keep_untouched: Tuple[type, ...] = ()
    schema_extra: Union[Dict[str, Any], 'SchemaExtraCallable'] = {}
    json_loads: Callable[[str], Any] = json.loads
    json_dumps: Callable[..., str] = json.dumps
    json_encoders: Dict[Type[Any], AnyCallable] = {}
    underscore_attrs_are_private: bool = False

    # Whether or not inherited models as fields should be reconstructed as base model
    copy_on_model_validation: bool = True

    @classmethod
    def get_field_info(cls, name: str) -> Dict[str, Any]:
        """
        Get properties of FieldInfo from the `fields` property of the config class.
        """

        fields_value = cls.fields.get(name)

        if isinstance(fields_value, str):
            field_info: Dict[str, Any] = {'alias': fields_value}
        elif isinstance(fields_value, dict):
            field_info = fields_value
        else:
            field_info = {}

        if 'alias' in field_info:
            field_info.setdefault('alias_priority', 2)

        if field_info.get('alias_priority', 0) <= 1 and cls.alias_generator:
            alias = cls.alias_generator(name)
            if not isinstance(alias, str):
                raise TypeError(f'Config.alias_generator must return str, not {alias.__class__}')
            field_info.update(alias=alias, alias_priority=1)
        return field_info

    @classmethod
    def prepare_field(cls, field: 'ModelField') -> None:
        """
        Optional hook to check or modify fields during model creation.
        """
        pass


def inherit_config(self_config: 'ConfigType', parent_config: 'ConfigType', **namespace: Any) -> 'ConfigType':
    if not self_config:
        base_classes: Tuple['ConfigType', ...] = (parent_config,)
    elif self_config == parent_config:
        base_classes = (self_config,)
    else:
        base_classes = self_config, parent_config

    namespace['json_encoders'] = {
        **getattr(parent_config, 'json_encoders', {}),
        **getattr(self_config, 'json_encoders', {}),
    }

    return type('Config', base_classes, namespace)


EXTRA_LINK = 'https://pydantic-docs.helpmanual.io/usage/model_config/'


def prepare_config(config: Type[BaseConfig], cls_name: str) -> None:
    if not isinstance(config.extra, Extra):
        try:
            config.extra = Extra(config.extra)
        except ValueError:
            raise ValueError(f'"{cls_name}": {config.extra} is not a valid value for "extra"')


def validate_custom_root_type(fields: Dict[str, ModelField]) -> None:
    if len(fields) > 1:
        raise ValueError(f'{ROOT_KEY} cannot be mixed with other fields')


def generate_hash_function(frozen: bool) -> Optional[Callable[[Any], int]]:
    def hash_function(self_: Any) -> int:
        return hash(self_.__class__) + hash(tuple(self_.__dict__.values()))

    return hash_function if frozen else None


# If a field is of type `Callable`, its default value should be a function and cannot to ignored.
ANNOTATED_FIELD_UNTOUCHED_TYPES: Tuple[Any, ...] = (type, classmethod, staticmethod)
# When creating a `BaseModel` instance, we bypass all the methods, properties... added to the model
UNTOUCHED_TYPES: Tuple[Any, ...] = (FunctionType,) + ANNOTATED_FIELD_UNTOUCHED_TYPES
# Note `ModelMetaclass` refers to `BaseModel`, but is also used to *create* `BaseModel`, so we need to add this extra
# (somewhat hacky) boolean to keep track of whether we've created the `BaseModel` class yet, and therefore whether it's
# safe to refer to it. If it *hasn't* been created, we assume that the `__new__` call we're in the middle of is for
# the `BaseModel` class, since that's defined immediately after the metaclass.
_is_base_model_class_defined = False


def is_descriptor(v: Any) -> bool:
    """Whether or not v is a `property`, `cached_property`, `singledispatchmethod`, ..."""
    from inspect import isdatadescriptor, ismethoddescriptor

    return ismethoddescriptor(v) or isdatadescriptor(v)


class ModelMetaclass(ABCMeta):
    @no_type_check  # noqa C901
    def __new__(mcs, name, bases, namespace, **kwargs):  # noqa C901
        fields: Dict[str, ModelField] = {}
        computed_fields: Dict[str, ComputedField] = {}
        config = BaseConfig
        validators: 'ValidatorListDict' = {}

        pre_root_validators, post_root_validators = [], []
        private_attributes: Dict[str, ModelPrivateAttr] = {}
        slots: SetStr = namespace.get('__slots__', ())
        slots = {slots} if isinstance(slots, str) else set(slots)
        class_vars: SetStr = set()
        hash_func: Optional[Callable[[Any], int]] = None

        for base in reversed(bases):
            if _is_base_model_class_defined and issubclass(base, BaseModel) and base != BaseModel:
                fields.update(smart_deepcopy(base.__fields__))
                computed_fields.update(smart_deepcopy(base.__computed_fields__))
                config = inherit_config(base.__config__, config)
                validators = inherit_validators(base.__validators__, validators)
                pre_root_validators += base.__pre_root_validators__
                post_root_validators += base.__post_root_validators__
                private_attributes.update(base.__private_attributes__)
                class_vars.update(base.__class_vars__)
                hash_func = base.__hash__

        config_kwargs = {key: kwargs.pop(key) for key in kwargs.keys() & BaseConfig.__dict__.keys()}
        config_from_namespace = namespace.get('Config')
        if config_kwargs and config_from_namespace:
            raise TypeError('Specifying config in two places is ambiguous, use either Config attribute or class kwargs')
        config = inherit_config(config_from_namespace, config, **config_kwargs)

        validators = inherit_validators(extract_validators(namespace), validators)
        vg = ValidatorGroup(validators)

        for f in fields.values():
            f.set_config(config)
            extra_validators = vg.get_validators(f.name)
            if extra_validators:
                f.class_validators.update(extra_validators)
                # re-run prepare to add extra validators
                f.populate_validators()

        prepare_config(config, name)

        untouched_types = ANNOTATED_FIELD_UNTOUCHED_TYPES

        def is_untouched(v: Any) -> bool:
            return (
                isinstance(v, untouched_types)
                or is_descriptor(v)
                or v.__class__.__name__ == 'cython_function_or_method'
            )

        if (namespace.get('__module__'), namespace.get('__qualname__')) != ('pydantic.main', 'BaseModel'):
            annotations = resolve_annotations(namespace.get('__annotations__', {}), namespace.get('__module__', None))
            # annotation only fields need to come first in fields
            for ann_name, ann_type in annotations.items():
                if is_classvar(ann_type):
                    class_vars.add(ann_name)
                elif is_valid_field(ann_name):
                    validate_field_name(bases, ann_name)
                    value = namespace.get(ann_name, Undefined)
                    allowed_types = get_args(ann_type) if get_origin(ann_type) is Union else (ann_type,)
                    if (
                        is_untouched(value)
                        and ann_type != PyObject
                        and not any(
                            lenient_issubclass(get_origin(allowed_type), Type) for allowed_type in allowed_types
                        )
                    ):
                        continue
                    fields[ann_name] = ModelField.infer(
                        name=ann_name,
                        value=value,
                        annotation=ann_type,
                        class_validators=vg.get_validators(ann_name),
                        config=config,
                    )
                elif ann_name not in namespace and config.underscore_attrs_are_private:
                    private_attributes[ann_name] = PrivateAttr()

            untouched_types = UNTOUCHED_TYPES + config.keep_untouched
            for var_name, value in namespace.items():
                can_be_changed = var_name not in class_vars and not is_untouched(value)
                if isinstance(value, ModelPrivateAttr):
                    if not is_valid_private_name(var_name):
                        raise NameError(
                            f'Private attributes "{var_name}" must not be a valid field name; '
                            f'Use sunder or dunder names, e. g. "_{var_name}" or "__{var_name}__"'
                        )
                    private_attributes[var_name] = value
                elif isinstance(value, ComputedField):
                    computed_fields[var_name] = value
                    value.set_config_and_prepare_field(config)
                elif config.underscore_attrs_are_private and is_valid_private_name(var_name) and can_be_changed:
                    private_attributes[var_name] = PrivateAttr(default=value)
                elif is_valid_field(var_name) and var_name not in annotations and can_be_changed:
                    validate_field_name(bases, var_name)
                    inferred = ModelField.infer(
                        name=var_name,
                        value=value,
                        annotation=annotations.get(var_name, Undefined),
                        class_validators=vg.get_validators(var_name),
                        config=config,
                    )
                    if var_name in fields and inferred.type_ != fields[var_name].type_:
                        raise TypeError(
                            f'The type of {name}.{var_name} differs from the new default value; '
                            f'if you wish to change the type of this field, please use a type annotation'
                        )
                    fields[var_name] = inferred

        _custom_root_type = ROOT_KEY in fields
        if _custom_root_type:
            validate_custom_root_type(fields)
        vg.check_for_unused()
        if config.json_encoders:
            json_encoder = partial(custom_pydantic_encoder, config.json_encoders)
        else:
            json_encoder = pydantic_encoder
        pre_rv_new, post_rv_new = extract_root_validators(namespace)

        if hash_func is None:
            hash_func = generate_hash_function(config.frozen)

        exclude_from_namespace = fields | private_attributes.keys() | {'__slots__'}
        new_namespace = {
            '__config__': config,
            '__fields__': fields,
<<<<<<< HEAD
            '__computed_fields__': computed_fields,
=======
            '__exclude_fields__': {
                name: field.field_info.exclude for name, field in fields.items() if field.field_info.exclude is not None
            }
            or None,
            '__include_fields__': {
                name: field.field_info.include for name, field in fields.items() if field.field_info.include is not None
            }
            or None,
>>>>>>> 26faf8ab
            '__validators__': vg.validators,
            '__pre_root_validators__': unique_list(pre_root_validators + pre_rv_new),
            '__post_root_validators__': unique_list(post_root_validators + post_rv_new),
            '__schema_cache__': {},
            '__json_encoder__': staticmethod(json_encoder),
            '__custom_root_type__': _custom_root_type,
            '__private_attributes__': private_attributes,
            '__slots__': slots | private_attributes.keys(),
            '__hash__': hash_func,
            '__class_vars__': class_vars,
            **{n: v for n, v in namespace.items() if n not in exclude_from_namespace},
        }

        cls = super().__new__(mcs, name, bases, new_namespace, **kwargs)
        # set __signature__ attr only for model class, but not for its instances
        cls.__signature__ = ClassAttribute('__signature__', generate_model_signature(cls.__init__, fields, config))
        return cls


object_setattr = object.__setattr__


class BaseModel(Representation, metaclass=ModelMetaclass):
    if TYPE_CHECKING:
        # populated by the metaclass, defined here to help IDEs only
        __fields__: Dict[str, ModelField] = {}
<<<<<<< HEAD
        __computed_fields__: Dict[str, ComputedField] = {}
=======
        __include_fields__: Optional[Mapping[str, Any]] = None
        __exclude_fields__: Optional[Mapping[str, Any]] = None
>>>>>>> 26faf8ab
        __validators__: Dict[str, AnyCallable] = {}
        __pre_root_validators__: List[AnyCallable]
        __post_root_validators__: List[Tuple[bool, AnyCallable]]
        __config__: Type[BaseConfig] = BaseConfig
        __root__: Any = None
        __json_encoder__: Callable[[Any], Any] = lambda x: x
        __schema_cache__: 'DictAny' = {}
        __custom_root_type__: bool = False
        __signature__: 'Signature'
        __private_attributes__: Dict[str, Any]
        __class_vars__: SetStr
        __fields_set__: SetStr = set()

    Config = BaseConfig
    __slots__ = ('__dict__', '__fields_set__')
    __doc__ = ''  # Null out the Representation docstring

    def __init__(__pydantic_self__, **data: Any) -> None:
        """
        Create a new model by parsing and validating input data from keyword arguments.

        Raises ValidationError if the input data cannot be parsed to form a valid model.
        """
        # Uses something other than `self` the first arg to allow "self" as a settable attribute
        values, fields_set, validation_error = validate_model(__pydantic_self__.__class__, data)
        if validation_error:
            raise validation_error
        try:
            object_setattr(__pydantic_self__, '__dict__', values)
        except TypeError as e:
            raise TypeError(
                'Model values must be a dict; you may not have returned a dictionary from a root validator'
            ) from e
        object_setattr(__pydantic_self__, '__fields_set__', fields_set)
        __pydantic_self__._init_private_attributes()

    @no_type_check
    def __setattr__(self, name, value):  # noqa: C901 (ignore complexity)
        if name in self.__private_attributes__:
            return object_setattr(self, name, value)
        elif name in self.__computed_fields__:
            self.__computed_fields__[name].__set__(self, value)
        elif is_descriptor(getattr(self.__class__, name, None)):
            getattr(self.__class__, name).__set__(self, value)
        elif self.__config__.extra is not Extra.allow and name not in self.__fields__:
            raise ValueError(f'"{self.__class__.__name__}" object has no field "{name}"')
        elif not self.__config__.allow_mutation or self.__config__.frozen:
            raise TypeError(f'"{self.__class__.__name__}" is immutable and does not support item assignment')
        elif self.__config__.validate_assignment:
            new_values = {**self.__dict__, name: value}

            for validator in self.__pre_root_validators__:
                try:
                    new_values = validator(self.__class__, new_values)
                except (ValueError, TypeError, AssertionError) as exc:
                    raise ValidationError([ErrorWrapper(exc, loc=ROOT_KEY)], self.__class__)

            known_field = self.__fields__.get(name, None)
            if known_field:
                # We want to
                # - make sure validators are called without the current value for this field inside `values`
                # - keep other values (e.g. submodels) untouched (using `BaseModel.dict()` will change them into dicts)
                # - keep the order of the fields
                if not known_field.field_info.allow_mutation:
                    raise TypeError(f'"{known_field.name}" has allow_mutation set to False and cannot be assigned')
                dict_without_original_value = {k: v for k, v in self.__dict__.items() if k != name}
                value, error_ = known_field.validate(value, dict_without_original_value, loc=name, cls=self.__class__)
                if error_:
                    raise ValidationError([error_], self.__class__)
                else:
                    new_values[name] = value

            errors = []
            for skip_on_failure, validator in self.__post_root_validators__:
                if skip_on_failure and errors:
                    continue
                try:
                    new_values = validator(self.__class__, new_values)
                except (ValueError, TypeError, AssertionError) as exc:
                    errors.append(ErrorWrapper(exc, loc=ROOT_KEY))
            if errors:
                raise ValidationError(errors, self.__class__)

            # update the whole __dict__ as other values than just `value`
            # may be changed (e.g. with `root_validator`)
            object_setattr(self, '__dict__', new_values)
        else:
            self.__dict__[name] = value

        self.__fields_set__.add(name)

    def __getstate__(self) -> 'DictAny':
        private_attrs = ((k, getattr(self, k, Undefined)) for k in self.__private_attributes__)
        return {
            '__dict__': self.__dict__,
            '__fields_set__': self.__fields_set__,
            '__private_attribute_values__': {k: v for k, v in private_attrs if v is not Undefined},
        }

    def __setstate__(self, state: 'DictAny') -> None:
        object_setattr(self, '__dict__', state['__dict__'])
        object_setattr(self, '__fields_set__', state['__fields_set__'])
        for name, value in state.get('__private_attribute_values__', {}).items():
            object_setattr(self, name, value)

    def _init_private_attributes(self) -> None:
        for name, private_attr in self.__private_attributes__.items():
            default = private_attr.get_default()
            if default is not Undefined:
                object_setattr(self, name, default)

    def dict(
        self,
        *,
        include: Union['AbstractSetIntStr', 'MappingIntStrAny'] = None,
        exclude: Union['AbstractSetIntStr', 'MappingIntStrAny'] = None,
        by_alias: bool = False,
        skip_defaults: bool = None,
        exclude_unset: bool = False,
        exclude_defaults: bool = False,
        exclude_none: bool = False,
        exclude_computed: bool = False,
    ) -> 'DictStrAny':
        """
        Generate a dictionary representation of the model, optionally specifying which fields to include or exclude.

        """
        if skip_defaults is not None:
            warnings.warn(
                f'{self.__class__.__name__}.dict(): "skip_defaults" is deprecated and replaced by "exclude_unset"',
                DeprecationWarning,
            )
            exclude_unset = skip_defaults

        return dict(
            self._iter(
                to_dict=True,
                by_alias=by_alias,
                include=include,
                exclude=exclude,
                exclude_unset=exclude_unset,
                exclude_defaults=exclude_defaults,
                exclude_none=exclude_none,
                exclude_computed=exclude_computed,
            )
        )

    def json(
        self,
        *,
        include: Union['AbstractSetIntStr', 'MappingIntStrAny'] = None,
        exclude: Union['AbstractSetIntStr', 'MappingIntStrAny'] = None,
        by_alias: bool = False,
        skip_defaults: bool = None,
        exclude_unset: bool = False,
        exclude_defaults: bool = False,
        exclude_none: bool = False,
        exclude_computed: bool = False,
        encoder: Optional[Callable[[Any], Any]] = None,
        **dumps_kwargs: Any,
    ) -> str:
        """
        Generate a JSON representation of the model, `include` and `exclude` arguments as per `dict()`.

        `encoder` is an optional function to supply as `default` to json.dumps(), other arguments as per `json.dumps()`.
        """
        if skip_defaults is not None:
            warnings.warn(
                f'{self.__class__.__name__}.json(): "skip_defaults" is deprecated and replaced by "exclude_unset"',
                DeprecationWarning,
            )
            exclude_unset = skip_defaults
        encoder = cast(Callable[[Any], Any], encoder or self.__json_encoder__)
        data = self.dict(
            include=include,
            exclude=exclude,
            by_alias=by_alias,
            exclude_unset=exclude_unset,
            exclude_defaults=exclude_defaults,
            exclude_none=exclude_none,
            exclude_computed=exclude_computed,
        )
        if self.__custom_root_type__:
            data = data[ROOT_KEY]
        return self.__config__.json_dumps(data, default=encoder, **dumps_kwargs)

    @classmethod
    def _enforce_dict_if_root(cls, obj: Any) -> Any:
        if cls.__custom_root_type__ and (
            not (isinstance(obj, dict) and obj.keys() == {ROOT_KEY})
            or cls.__fields__[ROOT_KEY].shape in MAPPING_LIKE_SHAPES
        ):
            return {ROOT_KEY: obj}
        else:
            return obj

    @classmethod
    def parse_obj(cls: Type['Model'], obj: Any) -> 'Model':
        obj = cls._enforce_dict_if_root(obj)
        if not isinstance(obj, dict):
            try:
                obj = dict(obj)
            except (TypeError, ValueError) as e:
                exc = TypeError(f'{cls.__name__} expected dict not {obj.__class__.__name__}')
                raise ValidationError([ErrorWrapper(exc, loc=ROOT_KEY)], cls) from e
        return cls(**obj)

    @classmethod
    def parse_raw(
        cls: Type['Model'],
        b: StrBytes,
        *,
        content_type: str = None,
        encoding: str = 'utf8',
        proto: Protocol = None,
        allow_pickle: bool = False,
    ) -> 'Model':
        try:
            obj = load_str_bytes(
                b,
                proto=proto,
                content_type=content_type,
                encoding=encoding,
                allow_pickle=allow_pickle,
                json_loads=cls.__config__.json_loads,
            )
        except (ValueError, TypeError, UnicodeDecodeError) as e:
            raise ValidationError([ErrorWrapper(e, loc=ROOT_KEY)], cls)
        return cls.parse_obj(obj)

    @classmethod
    def parse_file(
        cls: Type['Model'],
        path: Union[str, Path],
        *,
        content_type: str = None,
        encoding: str = 'utf8',
        proto: Protocol = None,
        allow_pickle: bool = False,
    ) -> 'Model':
        obj = load_file(
            path,
            proto=proto,
            content_type=content_type,
            encoding=encoding,
            allow_pickle=allow_pickle,
            json_loads=cls.__config__.json_loads,
        )
        return cls.parse_obj(obj)

    @classmethod
    def from_orm(cls: Type['Model'], obj: Any) -> 'Model':
        if not cls.__config__.orm_mode:
            raise ConfigError('You must have the config attribute orm_mode=True to use from_orm')
        obj = {ROOT_KEY: obj} if cls.__custom_root_type__ else cls._decompose_class(obj)
        m = cls.__new__(cls)
        values, fields_set, validation_error = validate_model(cls, obj)
        if validation_error:
            raise validation_error
        object_setattr(m, '__dict__', values)
        object_setattr(m, '__fields_set__', fields_set)
        m._init_private_attributes()
        return m

    @classmethod
    def construct(cls: Type['Model'], _fields_set: Optional['SetStr'] = None, **values: Any) -> 'Model':
        """
        Creates a new model setting __dict__ and __fields_set__ from trusted or pre-validated data.
        Default values are respected, but no other validation is performed.
        Behaves as if `Config.extra = 'allow'` was set since it adds all passed values
        """
        m = cls.__new__(cls)
        fields_values: Dict[str, Any] = {}
        for name, field in cls.__fields__.items():
            if name in values:
                fields_values[name] = values[name]
            elif not field.required:
                fields_values[name] = field.get_default()
        fields_values.update(values)
        object_setattr(m, '__dict__', fields_values)
        if _fields_set is None:
            _fields_set = set(values.keys())
        object_setattr(m, '__fields_set__', _fields_set)
        m._init_private_attributes()
        return m

    def copy(
        self: 'Model',
        *,
        include: Union['AbstractSetIntStr', 'MappingIntStrAny'] = None,
        exclude: Union['AbstractSetIntStr', 'MappingIntStrAny'] = None,
        update: 'DictStrAny' = None,
        deep: bool = False,
    ) -> 'Model':
        """
        Duplicate a model, optionally choose which fields to include, exclude and change.

        :param include: fields to include in new model
        :param exclude: fields to exclude from new model, as with values this takes precedence over include
        :param update: values to change/add in the new model. Note: the data is not validated before creating
            the new model: you should trust this data
        :param deep: set to `True` to make a deep copy of the model
        :return: new model instance
        """

        v = dict(
            self._iter(to_dict=False, by_alias=False, include=include, exclude=exclude, exclude_unset=False),
            **(update or {}),
        )

        if deep:
            # chances of having empty dict here are quite low for using smart_deepcopy
            v = deepcopy(v)

        cls = self.__class__
        m = cls.__new__(cls)
        object_setattr(m, '__dict__', v)
        # new `__fields_set__` can have unset optional fields with a set value in `update` kwarg
        if update:
            fields_set = self.__fields_set__ | update.keys()
        else:
            fields_set = set(self.__fields_set__)
        object_setattr(m, '__fields_set__', fields_set)
        for name in self.__private_attributes__:
            value = getattr(self, name, Undefined)
            if value is not Undefined:
                if deep:
                    value = deepcopy(value)
                object_setattr(m, name, value)

        return m

    @classmethod
    def schema(cls, by_alias: bool = True, ref_template: str = default_ref_template) -> 'DictStrAny':
        cached = cls.__schema_cache__.get((by_alias, ref_template))
        if cached is not None:
            return cached
        s = model_schema(cls, by_alias=by_alias, ref_template=ref_template)
        cls.__schema_cache__[(by_alias, ref_template)] = s
        return s

    @classmethod
    def schema_json(
        cls, *, by_alias: bool = True, ref_template: str = default_ref_template, **dumps_kwargs: Any
    ) -> str:
        from .json import pydantic_encoder

        return cls.__config__.json_dumps(
            cls.schema(by_alias=by_alias, ref_template=ref_template), default=pydantic_encoder, **dumps_kwargs
        )

    @classmethod
    def __get_validators__(cls) -> 'CallableGenerator':
        yield cls.validate

    @classmethod
    def validate(cls: Type['Model'], value: Any) -> 'Model':
        if isinstance(value, cls):
            return value.copy() if cls.__config__.copy_on_model_validation else value

        value = cls._enforce_dict_if_root(value)
        if isinstance(value, dict):
            return cls(**value)
        elif cls.__config__.orm_mode:
            return cls.from_orm(value)
        else:
            try:
                value_as_dict = dict(value)
            except (TypeError, ValueError) as e:
                raise DictError() from e
            return cls(**value_as_dict)

    @classmethod
    def _decompose_class(cls: Type['Model'], obj: Any) -> GetterDict:
        return cls.__config__.getter_dict(obj)

    @classmethod
    @no_type_check
    def _get_value(
        cls,
        v: Any,
        to_dict: bool,
        by_alias: bool,
        include: Optional[Union['AbstractSetIntStr', 'MappingIntStrAny']],
        exclude: Optional[Union['AbstractSetIntStr', 'MappingIntStrAny']],
        exclude_unset: bool,
        exclude_defaults: bool,
        exclude_none: bool,
    ) -> Any:

        if isinstance(v, BaseModel):
            if to_dict:
                v_dict = v.dict(
                    by_alias=by_alias,
                    exclude_unset=exclude_unset,
                    exclude_defaults=exclude_defaults,
                    include=include,
                    exclude=exclude,
                    exclude_none=exclude_none,
                )
                if ROOT_KEY in v_dict:
                    return v_dict[ROOT_KEY]
                return v_dict
            else:
                return v.copy(include=include, exclude=exclude)

        value_exclude = ValueItems(v, exclude) if exclude else None
        value_include = ValueItems(v, include) if include else None

        if isinstance(v, dict):
            return {
                k_: cls._get_value(
                    v_,
                    to_dict=to_dict,
                    by_alias=by_alias,
                    exclude_unset=exclude_unset,
                    exclude_defaults=exclude_defaults,
                    include=value_include and value_include.for_element(k_),
                    exclude=value_exclude and value_exclude.for_element(k_),
                    exclude_none=exclude_none,
                )
                for k_, v_ in v.items()
                if (not value_exclude or not value_exclude.is_excluded(k_))
                and (not value_include or value_include.is_included(k_))
            }

        elif sequence_like(v):
            seq_args = (
                cls._get_value(
                    v_,
                    to_dict=to_dict,
                    by_alias=by_alias,
                    exclude_unset=exclude_unset,
                    exclude_defaults=exclude_defaults,
                    include=value_include and value_include.for_element(i),
                    exclude=value_exclude and value_exclude.for_element(i),
                    exclude_none=exclude_none,
                )
                for i, v_ in enumerate(v)
                if (not value_exclude or not value_exclude.is_excluded(i))
                and (not value_include or value_include.is_included(i))
            )

            return v.__class__(*seq_args) if is_namedtuple(v.__class__) else v.__class__(seq_args)

        elif isinstance(v, Enum) and getattr(cls.Config, 'use_enum_values', False):
            return v.value

        else:
            return v

    @classmethod
    def update_forward_refs(cls, **localns: Any) -> None:
        """
        Try to update ForwardRefs on fields based on this Model, globalns and localns.
        """
        globalns = sys.modules[cls.__module__].__dict__.copy()
        globalns.setdefault(cls.__name__, cls)
        for f in cls.__fields__.values():
            update_field_forward_refs(f, globalns=globalns, localns=localns)

    def __iter__(self) -> 'TupleGenerator':
        """
        so `dict(model)` works
        """
        yield from self.__dict__.items()

    def _iter(
        self,
        to_dict: bool = False,
        by_alias: bool = False,
        include: Union['AbstractSetIntStr', 'MappingIntStrAny'] = None,
        exclude: Union['AbstractSetIntStr', 'MappingIntStrAny'] = None,
        exclude_unset: bool = False,
        exclude_defaults: bool = False,
        exclude_none: bool = False,
        exclude_computed: bool = False,
    ) -> 'TupleGenerator':

        # Merge field set excludes with explicit exclude parameter with explicit overriding field set options.
        # The extra "is not None" guards are not logically necessary but optimizes performance for the simple case.
        if exclude is not None or self.__exclude_fields__ is not None:
            exclude = ValueItems.merge(self.__exclude_fields__, exclude)

        if include is not None or self.__include_fields__ is not None:
            include = ValueItems.merge(self.__include_fields__, include, intersect=True)

        allowed_keys = self._calculate_keys(
            include=include, exclude=exclude, exclude_unset=exclude_unset  # type: ignore
        )
        if allowed_keys is None and not (to_dict or by_alias or exclude_unset or exclude_defaults or exclude_none):
            # huge boost for plain _iter()
            yield from self.__dict__.items()
            return

        value_exclude = ValueItems(self, exclude) if exclude is not None else None
        value_include = ValueItems(self, include) if include is not None else None

        all_values: Mapping[str, Any]
        all_fields: Mapping[str, 'Union[ModelField, ComputedField]']
        # Case 1: no computed fields -> just reference for max speed
        if not self.__computed_fields__:
            all_fields = self.__fields__
            all_values = self.__dict__
        # Case 2: we have computed fields but want to ignore them
        # In this case we need to remove some extra values in self.__dict__ that may have been added by
        # descriptors (e.g. `cached_property`)
        elif exclude_computed:
            all_fields = self.__fields__
            all_values = {k: v for k, v in self.__dict__.items() if k not in self.__computed_fields__}
        # Case 3: we have computed fields and want to add them
        else:
            all_fields = {**self.__fields__, **self.__computed_fields__}
            all_values = {
                **{k: v for k, v in self.__dict__.items() if k not in self.__computed_fields__},
                **{
                    computed_field.name: computed_field.__get__(self)
                    for computed_field in self.__computed_fields__.values()
                },
            }

        for field_key, v in all_values.items():
            if (allowed_keys is not None and field_key not in allowed_keys) or (exclude_none and v is None):
                continue

            if exclude_defaults:
                model_field = all_fields.get(field_key)
                if not getattr(model_field, 'required', True) and getattr(model_field, 'default', _missing) == v:
                    continue

            if by_alias and field_key in all_fields:
                dict_key = all_fields[field_key].alias
            else:
                dict_key = field_key

            if to_dict or value_include or value_exclude:
                v = self._get_value(
                    v,
                    to_dict=to_dict,
                    by_alias=by_alias,
                    include=value_include and value_include.for_element(field_key),
                    exclude=value_exclude and value_exclude.for_element(field_key),
                    exclude_unset=exclude_unset,
                    exclude_defaults=exclude_defaults,
                    exclude_none=exclude_none,
                )
            yield dict_key, v

    def _calculate_keys(
        self,
        include: Optional['MappingIntStrAny'],
        exclude: Optional['MappingIntStrAny'],
        exclude_unset: bool,
        update: Optional['DictStrAny'] = None,
    ) -> Optional[AbstractSet[str]]:
        if include is None and exclude is None and exclude_unset is False:
            return None

        keys: AbstractSet[str]
        if exclude_unset:
            keys = self.__fields_set__.copy()
        else:
            keys = self.__dict__.keys()
        keys |= set(self.__computed_fields__)

        if include is not None:
            keys &= include.keys()

        if update:
            keys -= update.keys()

        if exclude:
            keys -= {k for k, v in exclude.items() if ValueItems.is_true(v)}

        return keys

    def __eq__(self, other: Any) -> bool:
        if isinstance(other, BaseModel):
            return self.dict() == other.dict()
        else:
            return self.dict() == other

    def __repr_args__(self) -> 'ReprArgs':
        return self.__dict__.items()  # type: ignore


_is_base_model_class_defined = True


def create_model(
    __model_name: str,
    *,
    __config__: Type[BaseConfig] = None,
    __base__: Type['Model'] = None,
    __module__: str = __name__,
    __validators__: Dict[str, classmethod] = None,
    **field_definitions: Any,
) -> Type['Model']:
    """
    Dynamically create a model.
    :param __model_name: name of the created model
    :param __config__: config class to use for the new model
    :param __base__: base class for the new model to inherit from
    :param __module__: module of the created model
    :param __validators__: a dict of method names and @validator class methods
    :param field_definitions: fields of the model (or extra fields if a base is supplied)
        in the format `<name>=(<type>, <default default>)` or `<name>=<default value>, e.g.
        `foobar=(str, ...)` or `foobar=123`, or, for complex use-cases, in the format
        `<name>=<FieldInfo>`, e.g. `foo=Field(default_factory=datetime.utcnow, alias='bar')`
    """

    if __base__ is not None:
        if __config__ is not None:
            raise ConfigError('to avoid confusion __config__ and __base__ cannot be used together')
    else:
        __base__ = cast(Type['Model'], BaseModel)

    fields = {}
    annotations = {}

    for f_name, f_def in field_definitions.items():
        if not is_valid_field(f_name):
            warnings.warn(f'fields may not start with an underscore, ignoring "{f_name}"', RuntimeWarning)
        if isinstance(f_def, tuple):
            try:
                f_annotation, f_value = f_def
            except ValueError as e:
                raise ConfigError(
                    'field definitions should either be a tuple of (<type>, <default>) or just a '
                    'default value, unfortunately this means tuples as '
                    'default values are not allowed'
                ) from e
        else:
            f_annotation, f_value = None, f_def

        if f_annotation:
            annotations[f_name] = f_annotation
        fields[f_name] = f_value

    namespace: 'DictStrAny' = {'__annotations__': annotations, '__module__': __module__}
    if __validators__:
        namespace.update(__validators__)
    namespace.update(fields)
    if __config__:
        namespace['Config'] = inherit_config(__config__, BaseConfig)

    return type(__model_name, (__base__,), namespace)


_missing = object()


def validate_model(  # noqa: C901 (ignore complexity)
    model: Type[BaseModel], input_data: 'DictStrAny', cls: 'ModelOrDc' = None
) -> Tuple['DictStrAny', 'SetStr', Optional[ValidationError]]:
    """
    validate data against a model.
    """
    values = {}
    errors = []
    # input_data names, possibly alias
    names_used = set()
    # field names, never aliases
    fields_set = set()
    config = model.__config__
    check_extra = config.extra is not Extra.ignore
    cls_ = cls or model

    for validator in model.__pre_root_validators__:
        try:
            input_data = validator(cls_, input_data)
        except (ValueError, TypeError, AssertionError) as exc:
            return {}, set(), ValidationError([ErrorWrapper(exc, loc=ROOT_KEY)], cls_)

    for name, field in model.__fields__.items():
        value = input_data.get(field.alias, _missing)
        using_name = False
        if value is _missing and config.allow_population_by_field_name and field.alt_alias:
            value = input_data.get(field.name, _missing)
            using_name = True

        if value is _missing:
            if field.required:
                errors.append(ErrorWrapper(MissingError(), loc=field.alias))
                continue

            value = field.get_default()

            if not config.validate_all and not field.validate_always:
                values[name] = value
                continue
        else:
            fields_set.add(name)
            if check_extra:
                names_used.add(field.name if using_name else field.alias)

        v_, errors_ = field.validate(value, values, loc=field.alias, cls=cls_)
        if isinstance(errors_, ErrorWrapper):
            errors.append(errors_)
        elif isinstance(errors_, list):
            errors.extend(errors_)
        else:
            values[name] = v_

    if check_extra:
        if isinstance(input_data, GetterDict):
            extra = input_data.extra_keys() - names_used
        else:
            extra = input_data.keys() - names_used
        if extra:
            fields_set |= extra
            if config.extra is Extra.allow:
                for f in extra:
                    values[f] = input_data[f]
            else:
                for f in sorted(extra):
                    errors.append(ErrorWrapper(ExtraError(), loc=f))

    for skip_on_failure, validator in model.__post_root_validators__:
        if skip_on_failure and errors:
            continue
        try:
            values = validator(cls_, values)
        except (ValueError, TypeError, AssertionError) as exc:
            errors.append(ErrorWrapper(exc, loc=ROOT_KEY))

    if errors:
        return values, fields_set, ValidationError(errors, cls_)
    else:
        return values, fields_set, None<|MERGE_RESOLUTION|>--- conflicted
+++ resolved
@@ -361,9 +361,7 @@
         new_namespace = {
             '__config__': config,
             '__fields__': fields,
-<<<<<<< HEAD
             '__computed_fields__': computed_fields,
-=======
             '__exclude_fields__': {
                 name: field.field_info.exclude for name, field in fields.items() if field.field_info.exclude is not None
             }
@@ -372,7 +370,6 @@
                 name: field.field_info.include for name, field in fields.items() if field.field_info.include is not None
             }
             or None,
->>>>>>> 26faf8ab
             '__validators__': vg.validators,
             '__pre_root_validators__': unique_list(pre_root_validators + pre_rv_new),
             '__post_root_validators__': unique_list(post_root_validators + post_rv_new),
@@ -399,12 +396,9 @@
     if TYPE_CHECKING:
         # populated by the metaclass, defined here to help IDEs only
         __fields__: Dict[str, ModelField] = {}
-<<<<<<< HEAD
         __computed_fields__: Dict[str, ComputedField] = {}
-=======
         __include_fields__: Optional[Mapping[str, Any]] = None
         __exclude_fields__: Optional[Mapping[str, Any]] = None
->>>>>>> 26faf8ab
         __validators__: Dict[str, AnyCallable] = {}
         __pre_root_validators__: List[AnyCallable]
         __post_root_validators__: List[Tuple[bool, AnyCallable]]
