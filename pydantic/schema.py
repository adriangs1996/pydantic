--- conflicted
+++ resolved
@@ -364,12 +364,7 @@
     :param known_models: used to solve circular references
     :return: a set with the model used in the declaration for this field, if any, and all its sub-models
     """
-<<<<<<< HEAD
-    from .main import BaseModel  # noqa: F811
-=======
-    from .dataclasses import dataclass, is_builtin_dataclass
     from .main import BaseModel
->>>>>>> f404aa25
 
     flat_models: TypeModelSet = set()
 
