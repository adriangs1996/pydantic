"""
Test pydantic's compliance with mypy.

Do a little skipping about with types to demonstrate its usage.
"""
import json
import os
import sys
from datetime import date, datetime, timedelta
from pathlib import Path, PurePath
from typing import Any, Dict, Generic, List, Optional, TypeVar
from uuid import UUID

from typing_extensions import TypedDict

from pydantic import (
    UUID1,
    BaseConfig,
    BaseModel,
    BaseSettings,
    DirectoryPath,
    Extra,
    FilePath,
    FutureDate,
    Json,
    NegativeFloat,
    NegativeInt,
    NoneStr,
    NonNegativeFloat,
    NonNegativeInt,
    NonPositiveFloat,
    NonPositiveInt,
    PastDate,
    PositiveFloat,
    PositiveInt,
    PyObject,
    StrictBool,
    StrictBytes,
    StrictFloat,
    StrictInt,
    StrictStr,
<<<<<<< HEAD
    computed_field,
=======
    create_model,
    create_model_from_typeddict,
>>>>>>> 63e42db9
    root_validator,
    validate_arguments,
    validator,
)
from pydantic.fields import Field, PrivateAttr
from pydantic.generics import GenericModel
from pydantic.typing import ForwardRef


class Flags(BaseModel):
    strict_bool: StrictBool = False

    def __str__(self) -> str:
        return f'flag={self.strict_bool}'


class Model(BaseModel):
    age: int
    first_name = 'John'
    last_name: NoneStr = None
    signup_ts: Optional[datetime] = None
    list_of_ints: List[int]

    @validator('age')
    def check_age(cls, value: int) -> int:
        assert value < 100, 'too old'
        return value

    @root_validator
    def root_check(cls, values: Dict[str, Any]) -> Dict[str, Any]:
        return values

    @root_validator(pre=True, allow_reuse=False, skip_on_failure=False)
    def pre_root_check(cls, values: Dict[str, Any]) -> Dict[str, Any]:
        return values


def dog_years(age: int) -> int:
    return age * 7


def day_of_week(dt: datetime) -> int:
    return dt.date().isoweekday()


m = Model(age=21, list_of_ints=[1, '2', b'3'])

assert m.age == 21, m.age
m.age = 42
assert m.age == 42, m.age
assert m.first_name == 'John', m.first_name
assert m.last_name is None, m.last_name
assert m.list_of_ints == [1, 2, 3], m.list_of_ints

dog_age = dog_years(m.age)
assert dog_age == 294, dog_age


m = Model(age=2, first_name=b'Woof', last_name=b'Woof', signup_ts='2017-06-07 00:00', list_of_ints=[1, '2', b'3'])

assert m.first_name == 'Woof', m.first_name
assert m.last_name == 'Woof', m.last_name
assert m.signup_ts == datetime(2017, 6, 7), m.signup_ts
assert day_of_week(m.signup_ts) == 3


data = {'age': 10, 'first_name': 'Alena', 'last_name': 'Sousova', 'list_of_ints': [410]}
m_from_obj = Model.parse_obj(data)

assert isinstance(m_from_obj, Model)
assert m_from_obj.age == 10
assert m_from_obj.first_name == data['first_name']
assert m_from_obj.last_name == data['last_name']
assert m_from_obj.list_of_ints == data['list_of_ints']

m_from_raw = Model.parse_raw(json.dumps(data))

assert isinstance(m_from_raw, Model)
assert m_from_raw.age == m_from_obj.age
assert m_from_raw.first_name == m_from_obj.first_name
assert m_from_raw.last_name == m_from_obj.last_name
assert m_from_raw.list_of_ints == m_from_obj.list_of_ints

m_copy = m_from_obj.copy()

assert isinstance(m_from_raw, Model)
assert m_copy.age == m_from_obj.age
assert m_copy.first_name == m_from_obj.first_name
assert m_copy.last_name == m_from_obj.last_name
assert m_copy.list_of_ints == m_from_obj.list_of_ints


if sys.version_info >= (3, 7):
    T = TypeVar('T')

    class WrapperModel(GenericModel, Generic[T]):
        payload: T

    int_instance = WrapperModel[int](payload=1)
    int_instance.payload += 1
    assert int_instance.payload == 2

    str_instance = WrapperModel[str](payload='a')
    str_instance.payload += 'a'
    assert str_instance.payload == 'aa'

    model_instance = WrapperModel[Model](payload=m)
    model_instance.payload.list_of_ints.append(4)
    assert model_instance.payload.list_of_ints == [1, 2, 3, 4]


class WithField(BaseModel):
    age: int
    first_name: str = Field('John', const=True)


# simple decorator
@validate_arguments
def foo(a: int, *, c: str = 'x') -> str:
    return c * a


foo(1, c='thing')
foo(1)


# nested decorator should not produce an error
@validate_arguments(config={'arbitrary_types_allowed': True})
def bar(a: int, *, c: str = 'x') -> str:
    return c * a


bar(1, c='thing')
bar(1)


class Foo(BaseModel):
    a: int


FooRef = ForwardRef('Foo')


class MyConf(BaseModel):
    str_pyobject: PyObject = Field('datetime.date')
    callable_pyobject: PyObject = Field(date)


conf = MyConf()
var1: date = conf.str_pyobject(2020, 12, 20)
var2: date = conf.callable_pyobject(2111, 1, 1)


class MyPrivateAttr(BaseModel):
    _private_field: str = PrivateAttr()


class PydanticTypes(BaseModel):
    # Boolean
    my_strict_bool: StrictBool = True
    # Integer
    my_positive_int: PositiveInt = 1
    my_negative_int: NegativeInt = -1
    my_non_positive_int: NonPositiveInt = -1
    my_non_negative_int: NonNegativeInt = 1
    my_strict_int: StrictInt = 1
    # Float
    my_positive_float: PositiveFloat = 1.1
    my_negative_float: NegativeFloat = -1.1
    my_non_positive_float: NonPositiveFloat = -1.1
    my_non_negative_float: NonNegativeFloat = 1.1
    my_strict_float: StrictFloat = 1.1
    # Bytes
    my_strict_bytes: StrictBytes = b'pika'
    # String
    my_strict_str: StrictStr = 'pika'
    # PyObject
    my_pyobject_str: PyObject = 'datetime.date'  # type: ignore
    my_pyobject_callable: PyObject = date
    # UUID
    my_uuid1: UUID1 = UUID('a8098c1a-f86e-11da-bd1a-00112444be1e')
    my_uuid1_str: UUID1 = 'a8098c1a-f86e-11da-bd1a-00112444be1e'  # type: ignore
    # Path
    my_file_path: FilePath = Path(__file__)
    my_file_path_str: FilePath = __file__  # type: ignore
    my_dir_path: DirectoryPath = Path('.')
    my_dir_path_str: DirectoryPath = '.'  # type: ignore
    # Json
    my_json: Json = '{"hello": "world"}'
    # Date
    my_past_date: PastDate = date.today() - timedelta(1)
    my_future_date: FutureDate = date.today() + timedelta(1)

    class Config:
        validate_all = True


validated = PydanticTypes()
validated.my_pyobject_str(2021, 1, 1)
validated.my_pyobject_callable(2021, 1, 1)
validated.my_uuid1.hex
validated.my_uuid1_str.hex
validated.my_file_path.absolute()
validated.my_file_path_str.absolute()
validated.my_dir_path.absolute()
validated.my_dir_path_str.absolute()


<<<<<<< HEAD
# Decorated property is not yet supported
# https://github.com/python/mypy/issues/1362
class Square(BaseModel):
    side: float

    @computed_field(alias='the area')  # type: ignore[misc]
    @property
    def area(self) -> float:
        return self.side ** 2

    @area.setter
    def area(self, area: float) -> None:
        self.side = area ** 0.5


sq = Square(side=10)
sq.area = 13
=======
class SomeDict(TypedDict):
    val: int
    name: str


obj: SomeDict = {
    'val': 12,
    'name': 'John',
}


class Config(BaseConfig):
    title = 'Record'
    extra = Extra.ignore
    max_anystr_length = 1234


class Settings(BaseSettings):
    ...


class CustomPath(PurePath):
    def __init__(self, *args: str):
        self.path = os.path.join(*args)

    def __fspath__(self) -> str:
        return f'a/custom/{self.path}'


def dont_check_path_existence() -> None:
    Settings(_env_file='a/path', _secrets_dir='a/path')
    Settings(_env_file=CustomPath('a/path'), _secrets_dir=CustomPath('a/path'))


create_model_from_typeddict(SomeDict)(**obj)
DynamicModel = create_model('DynamicModel')
>>>>>>> 63e42db9
<|MERGE_RESOLUTION|>--- conflicted
+++ resolved
@@ -39,12 +39,9 @@
     StrictFloat,
     StrictInt,
     StrictStr,
-<<<<<<< HEAD
     computed_field,
-=======
     create_model,
     create_model_from_typeddict,
->>>>>>> 63e42db9
     root_validator,
     validate_arguments,
     validator,
@@ -253,7 +250,6 @@
 validated.my_dir_path_str.absolute()
 
 
-<<<<<<< HEAD
 # Decorated property is not yet supported
 # https://github.com/python/mypy/issues/1362
 class Square(BaseModel):
@@ -271,7 +267,8 @@
 
 sq = Square(side=10)
 sq.area = 13
-=======
+
+
 class SomeDict(TypedDict):
     val: int
     name: str
@@ -307,5 +304,4 @@
 
 
 create_model_from_typeddict(SomeDict)(**obj)
-DynamicModel = create_model('DynamicModel')
->>>>>>> 63e42db9
+DynamicModel = create_model('DynamicModel')