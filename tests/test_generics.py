import sys
from enum import Enum
from typing import (
    Any,
    Callable,
    ClassVar,
    Dict,
    Generic,
    List,
    Mapping,
    Optional,
    Sequence,
    Tuple,
    Type,
    TypeVar,
    Union,
)

import pytest
from typing_extensions import Annotated, Literal

from pydantic import BaseModel, Field, ValidationError, root_validator, validator
from pydantic.generics import GenericModel, _generic_types_cache, iter_contained_typevars, replace_types

skip_36 = pytest.mark.skipif(sys.version_info < (3, 7), reason='generics only supported for python 3.7 and above')


@skip_36
def test_generic_name():
    data_type = TypeVar('data_type')

    class Result(GenericModel, Generic[data_type]):
        data: data_type

    if sys.version_info >= (3, 9):
        assert Result[list[int]].__name__ == 'Result[list[int]]'
    assert Result[List[int]].__name__ == 'Result[List[int]]'
    assert Result[int].__name__ == 'Result[int]'


@skip_36
def test_double_parameterize_error():
    data_type = TypeVar('data_type')

    class Result(GenericModel, Generic[data_type]):
        data: data_type

    with pytest.raises(TypeError) as exc_info:
        Result[int][int]

    assert str(exc_info.value) == 'Cannot parameterize a concrete instantiation of a generic model'


@skip_36
def test_value_validation():
    T = TypeVar('T')

    class Response(GenericModel, Generic[T]):
        data: T

        @validator('data', each_item=True)
        def validate_value_nonzero(cls, v):
            if v == 0:
                raise ValueError('value is zero')
            return v

        @root_validator()
        def validate_sum(cls, values):
            if sum(values.get('data', {}).values()) > 5:
                raise ValueError('sum too large')
            return values

    assert Response[Dict[int, int]](data={1: '4'}).dict() == {'data': {1: 4}}
    with pytest.raises(ValidationError) as exc_info:
        Response[Dict[int, int]](data={1: 'a'})
    assert exc_info.value.errors() == [
        {'loc': ('data', 1), 'msg': 'value is not a valid integer', 'type': 'type_error.integer'}
    ]

    with pytest.raises(ValidationError) as exc_info:
        Response[Dict[int, int]](data={1: 0})
    assert exc_info.value.errors() == [{'loc': ('data', 1), 'msg': 'value is zero', 'type': 'value_error'}]

    with pytest.raises(ValidationError) as exc_info:
        Response[Dict[int, int]](data={1: 3, 2: 6})
    assert exc_info.value.errors() == [{'loc': ('__root__',), 'msg': 'sum too large', 'type': 'value_error'}]


@skip_36
def test_methods_are_inherited():
    class CustomGenericModel(GenericModel):
        def method(self):
            return self.data

    T = TypeVar('T')

    class Model(CustomGenericModel, Generic[T]):
        data: T

    instance = Model[int](data=1)

    assert instance.method() == 1


@skip_36
def test_config_is_inherited():
    class CustomGenericModel(GenericModel):
        class Config:
            allow_mutation = False

    T = TypeVar('T')

    class Model(CustomGenericModel, Generic[T]):
        data: T

    instance = Model[int](data=1)

    with pytest.raises(TypeError) as exc_info:
        instance.data = 2

    assert str(exc_info.value) == '"Model[int]" is immutable and does not support item assignment'


@skip_36
def test_default_argument():
    T = TypeVar('T')

    class Result(GenericModel, Generic[T]):
        data: T
        other: bool = True

    result = Result[int](data=1)
    assert result.other is True


@skip_36
def test_default_argument_for_typevar():
    T = TypeVar('T')

    class Result(GenericModel, Generic[T]):
        data: T = 4

    result = Result[int]()
    assert result.data == 4

    result = Result[float]()
    assert result.data == 4

    result = Result[int](data=1)
    assert result.data == 1


@skip_36
def test_classvar():
    T = TypeVar('T')

    class Result(GenericModel, Generic[T]):
        data: T
        other: ClassVar[int] = 1

    assert Result.other == 1
    assert Result[int].other == 1
    assert Result[int](data=1).other == 1
    assert 'other' not in Result.__fields__


@skip_36
def test_non_annotated_field():
    T = TypeVar('T')

    class Result(GenericModel, Generic[T]):
        data: T
        other = True

    assert 'other' in Result.__fields__
    assert 'other' in Result[int].__fields__

    result = Result[int](data=1)
    assert result.other is True


@skip_36
def test_must_inherit_from_generic():
    with pytest.raises(TypeError) as exc_info:

        class Result(GenericModel):
            pass

        Result[int]

    assert str(exc_info.value) == 'Type Result must inherit from typing.Generic before being parameterized'


@skip_36
def test_parameters_placed_on_generic():
    T = TypeVar('T')
    with pytest.raises(TypeError, match='Type parameters should be placed on typing.Generic, not GenericModel'):

        class Result(GenericModel[T]):
            pass


@skip_36
def test_parameters_must_be_typevar():
    with pytest.raises(TypeError, match='Type GenericModel must inherit from typing.Generic before being '):

        class Result(GenericModel[int]):
            pass


@skip_36
def test_subclass_can_be_genericized():
    T = TypeVar('T')

    class Result(GenericModel, Generic[T]):
        pass

    Result[T]


@skip_36
def test_parameter_count():
    T = TypeVar('T')
    S = TypeVar('S')

    class Model(GenericModel, Generic[T, S]):
        x: T
        y: S

    with pytest.raises(TypeError) as exc_info:
        Model[int, int, int]
    assert str(exc_info.value) == 'Too many parameters for Model; actual 3, expected 2'

    with pytest.raises(TypeError) as exc_info:
        Model[int]
    assert str(exc_info.value) == 'Too few parameters for Model; actual 1, expected 2'


@skip_36
def test_cover_cache():
    cache_size = len(_generic_types_cache)
    T = TypeVar('T')

    class Model(GenericModel, Generic[T]):
        x: T

    Model[int]  # adds both with-tuple and without-tuple version to cache
    assert len(_generic_types_cache) == cache_size + 2
    Model[int]  # uses the cache
    assert len(_generic_types_cache) == cache_size + 2


@skip_36
def test_generic_config():
    data_type = TypeVar('data_type')

    class Result(GenericModel, Generic[data_type]):
        data: data_type

        class Config:
            allow_mutation = False

    result = Result[int](data=1)
    assert result.data == 1
    with pytest.raises(TypeError):
        result.data = 2


@skip_36
def test_enum_generic():
    T = TypeVar('T')

    class MyEnum(Enum):
        x = 1
        y = 2

    class Model(GenericModel, Generic[T]):
        enum: T

    Model[MyEnum](enum=MyEnum.x)
    Model[MyEnum](enum=2)


@skip_36
def test_generic():
    data_type = TypeVar('data_type')
    error_type = TypeVar('error_type')

    class Result(GenericModel, Generic[data_type, error_type]):
        data: Optional[List[data_type]]
        error: Optional[error_type]
        positive_number: int

        @validator('error', always=True)
        def validate_error(cls, v: Optional[error_type], values: Dict[str, Any]) -> Optional[error_type]:
            if values.get('data', None) is None and v is None:
                raise ValueError('Must provide data or error')
            if values.get('data', None) is not None and v is not None:
                raise ValueError('Must not provide both data and error')
            return v

        @validator('positive_number')
        def validate_positive_number(cls, v: int) -> int:
            if v < 0:
                raise ValueError
            return v

    class Error(BaseModel):
        message: str

    class Data(BaseModel):
        number: int
        text: str

    success1 = Result[Data, Error](data=[Data(number=1, text='a')], positive_number=1)
    assert success1.dict() == {'data': [{'number': 1, 'text': 'a'}], 'error': None, 'positive_number': 1}
    assert repr(success1) == "Result[Data, Error](data=[Data(number=1, text='a')], error=None, positive_number=1)"

    success2 = Result[Data, Error](error=Error(message='error'), positive_number=1)
    assert success2.dict() == {'data': None, 'error': {'message': 'error'}, 'positive_number': 1}
    assert repr(success2) == "Result[Data, Error](data=None, error=Error(message='error'), positive_number=1)"
    with pytest.raises(ValidationError) as exc_info:
        Result[Data, Error](error=Error(message='error'), positive_number=-1)
    assert exc_info.value.errors() == [{'loc': ('positive_number',), 'msg': '', 'type': 'value_error'}]

    with pytest.raises(ValidationError) as exc_info:
        Result[Data, Error](data=[Data(number=1, text='a')], error=Error(message='error'), positive_number=1)
    assert exc_info.value.errors() == [
        {'loc': ('error',), 'msg': 'Must not provide both data and error', 'type': 'value_error'}
    ]

    with pytest.raises(ValidationError) as exc_info:
        Result[Data, Error](data=[Data(number=1, text='a')], error=Error(message='error'), positive_number=1)
    assert exc_info.value.errors() == [
        {'loc': ('error',), 'msg': 'Must not provide both data and error', 'type': 'value_error'}
    ]


@skip_36
def test_alongside_concrete_generics():
    from pydantic.generics import GenericModel

    T = TypeVar('T')

    class MyModel(GenericModel, Generic[T]):
        item: T
        metadata: Dict[str, Any]

    model = MyModel[int](item=1, metadata={})
    assert model.item == 1
    assert model.metadata == {}


@skip_36
def test_complex_nesting():
    from pydantic.generics import GenericModel

    T = TypeVar('T')

    class MyModel(GenericModel, Generic[T]):
        item: List[Dict[Union[int, T], str]]

    item = [{1: 'a', 'a': 'a'}]
    model = MyModel[str](item=item)
    assert model.item == item


@skip_36
def test_required_value():
    T = TypeVar('T')

    class MyModel(GenericModel, Generic[T]):
        a: int

    with pytest.raises(ValidationError) as exc_info:
        MyModel[int]()
    assert exc_info.value.errors() == [{'loc': ('a',), 'msg': 'field required', 'type': 'value_error.missing'}]


@skip_36
def test_optional_value():
    T = TypeVar('T')

    class MyModel(GenericModel, Generic[T]):
        a: Optional[int] = 1

    model = MyModel[int]()
    assert model.dict() == {'a': 1}


@skip_36
def test_custom_schema():
    T = TypeVar('T')

    class MyModel(GenericModel, Generic[T]):
        a: int = Field(1, description='Custom')

    schema = MyModel[int].schema()
    assert schema['properties']['a'].get('description') == 'Custom'


@skip_36
def test_child_schema():
    T = TypeVar('T')

    class Model(GenericModel, Generic[T]):
        a: T

    class Child(Model[T], Generic[T]):
        pass

    schema = Child[int].schema()
    assert schema == {
        'title': 'Child[int]',
        'type': 'object',
        'properties': {'a': {'title': 'A', 'type': 'integer'}},
        'required': ['a'],
    }


@skip_36
def test_custom_generic_naming():
    T = TypeVar('T')

    class MyModel(GenericModel, Generic[T]):
        value: Optional[T]

        @classmethod
        def __concrete_name__(cls: Type[Any], params: Tuple[Type[Any], ...]) -> str:
            param_names = [param.__name__ if hasattr(param, '__name__') else str(param) for param in params]
            title = param_names[0].title()
            return f'Optional{title}Wrapper'

    assert repr(MyModel[int](value=1)) == 'OptionalIntWrapper(value=1)'
    assert repr(MyModel[str](value=None)) == 'OptionalStrWrapper(value=None)'


@skip_36
def test_nested():
    AT = TypeVar('AT')

    class InnerT(GenericModel, Generic[AT]):
        a: AT

    inner_int = InnerT[int](a=8)
    inner_str = InnerT[str](a='ate')
    inner_dict_any = InnerT[Any](a={})
    inner_int_any = InnerT[Any](a=7)

    class OuterT_SameType(GenericModel, Generic[AT]):
        i: InnerT[AT]

    OuterT_SameType[int](i=inner_int)
    OuterT_SameType[str](i=inner_str)
    OuterT_SameType[int](i=inner_int_any)  # ensure parsing the broader inner type works

    with pytest.raises(ValidationError) as exc_info:
        OuterT_SameType[int](i=inner_str)
    assert exc_info.value.errors() == [
        {'loc': ('i', 'a'), 'msg': 'value is not a valid integer', 'type': 'type_error.integer'}
    ]

    with pytest.raises(ValidationError) as exc_info:
        OuterT_SameType[int](i=inner_dict_any)
    assert exc_info.value.errors() == [
        {'loc': ('i', 'a'), 'msg': 'value is not a valid integer', 'type': 'type_error.integer'}
    ]


@skip_36
def test_partial_specification():
    AT = TypeVar('AT')
    BT = TypeVar('BT')

    class Model(GenericModel, Generic[AT, BT]):
        a: AT
        b: BT

    partial_model = Model[int, BT]
    concrete_model = partial_model[str]
    concrete_model(a=1, b='abc')
    with pytest.raises(ValidationError) as exc_info:
        concrete_model(a='abc', b=None)
    assert exc_info.value.errors() == [
        {'loc': ('a',), 'msg': 'value is not a valid integer', 'type': 'type_error.integer'},
        {'loc': ('b',), 'msg': 'none is not an allowed value', 'type': 'type_error.none.not_allowed'},
    ]


@skip_36
def test_partial_specification_with_inner_typevar():
    AT = TypeVar('AT')
    BT = TypeVar('BT')

    class Model(GenericModel, Generic[AT, BT]):
        a: List[AT]
        b: List[BT]

    partial_model = Model[str, BT]
    assert partial_model.__concrete__ is False
    concrete_model = partial_model[int]
    assert concrete_model.__concrete__ is True

    # nested resolution of partial models should work as expected
    nested_resolved = concrete_model(a=[123], b=['456'])
    assert nested_resolved.a == ['123']
    assert nested_resolved.b == [456]


@skip_36
def test_partial_specification_name():
    AT = TypeVar('AT')
    BT = TypeVar('BT')

    class Model(GenericModel, Generic[AT, BT]):
        a: AT
        b: BT

    partial_model = Model[int, BT]
    assert partial_model.__name__ == 'Model[int, BT]'
    concrete_model = partial_model[str]
    assert concrete_model.__name__ == 'Model[int, BT][str]'


@skip_36
def test_partial_specification_instantiation():
    AT = TypeVar('AT')
    BT = TypeVar('BT')

    class Model(GenericModel, Generic[AT, BT]):
        a: AT
        b: BT

    partial_model = Model[int, BT]
    partial_model(a=1, b=2)

    partial_model(a=1, b='a')

    with pytest.raises(ValidationError) as exc_info:
        partial_model(a='a', b=2)
    assert exc_info.value.errors() == [
        {'loc': ('a',), 'msg': 'value is not a valid integer', 'type': 'type_error.integer'}
    ]


@skip_36
def test_partial_specification_instantiation_bounded():
    AT = TypeVar('AT')
    BT = TypeVar('BT', bound=int)

    class Model(GenericModel, Generic[AT, BT]):
        a: AT
        b: BT

    Model(a=1, b=1)
    with pytest.raises(ValidationError) as exc_info:
        Model(a=1, b='a')
    assert exc_info.value.errors() == [
        {'loc': ('b',), 'msg': 'value is not a valid integer', 'type': 'type_error.integer'}
    ]

    partial_model = Model[int, BT]
    partial_model(a=1, b=1)
    with pytest.raises(ValidationError) as exc_info:
        partial_model(a=1, b='a')
    assert exc_info.value.errors() == [
        {'loc': ('b',), 'msg': 'value is not a valid integer', 'type': 'type_error.integer'}
    ]


@skip_36
def test_typevar_parametrization():
    AT = TypeVar('AT')
    BT = TypeVar('BT')

    class Model(GenericModel, Generic[AT, BT]):
        a: AT
        b: BT

    CT = TypeVar('CT', bound=int)
    DT = TypeVar('DT', bound=int)

    with pytest.raises(ValidationError) as exc_info:
        Model[CT, DT](a='a', b='b')
    assert exc_info.value.errors() == [
        {'loc': ('a',), 'msg': 'value is not a valid integer', 'type': 'type_error.integer'},
        {'loc': ('b',), 'msg': 'value is not a valid integer', 'type': 'type_error.integer'},
    ]


@skip_36
def test_multiple_specification():
    AT = TypeVar('AT')
    BT = TypeVar('BT')

    class Model(GenericModel, Generic[AT, BT]):
        a: AT
        b: BT

    CT = TypeVar('CT')
    partial_model = Model[CT, CT]
    concrete_model = partial_model[str]

    with pytest.raises(ValidationError) as exc_info:
        concrete_model(a=None, b=None)
    assert exc_info.value.errors() == [
        {'loc': ('a',), 'msg': 'none is not an allowed value', 'type': 'type_error.none.not_allowed'},
        {'loc': ('b',), 'msg': 'none is not an allowed value', 'type': 'type_error.none.not_allowed'},
    ]


@skip_36
def test_generic_subclass_of_concrete_generic():
    T = TypeVar('T')
    U = TypeVar('U')

    class GenericBaseModel(GenericModel, Generic[T]):
        data: T

    class GenericSub(GenericBaseModel[int], Generic[U]):
        extra: U

    ConcreteSub = GenericSub[int]

    with pytest.raises(ValidationError):
        ConcreteSub(data=2, extra='wrong')

    with pytest.raises(ValidationError):
        ConcreteSub(data='wrong', extra=2)

    ConcreteSub(data=2, extra=3)


@skip_36
def test_generic_model_pickle(create_module):
    # Using create_module because pickle doesn't support
    # objects with <locals> in their __qualname__  (e. g. defined in function)
    @create_module
    def module():
        import pickle
        from typing import Generic, TypeVar

        from pydantic import BaseModel
        from pydantic.generics import GenericModel

        t = TypeVar('t')

        class Model(BaseModel):
            a: float
            b: int = 10

        class MyGeneric(GenericModel, Generic[t]):
            value: t

        original = MyGeneric[Model](value=Model(a='24'))
        dumped = pickle.dumps(original)
        loaded = pickle.loads(dumped)
        assert loaded.value.a == original.value.a == 24
        assert loaded.value.b == original.value.b == 10
        assert loaded == original


@skip_36
def test_generic_model_from_function_pickle_fail(create_module):
    @create_module
    def module():
        import pickle
        from typing import Generic, TypeVar

        import pytest

        from pydantic import BaseModel
        from pydantic.generics import GenericModel

        t = TypeVar('t')

        class Model(BaseModel):
            a: float
            b: int = 10

        class MyGeneric(GenericModel, Generic[t]):
            value: t

        def get_generic(t):
            return MyGeneric[t]

        original = get_generic(Model)(value=Model(a='24'))
        with pytest.raises(pickle.PicklingError):
            pickle.dumps(original)


@skip_36
def test_generic_model_redefined_without_cache_fail(create_module, monkeypatch):

    # match identity checker otherwise we never get to the redefinition check
    monkeypatch.setattr('pydantic.generics.all_identical', lambda left, right: False)

    @create_module
    def module():
        from typing import Generic, TypeVar

        from pydantic import BaseModel
        from pydantic.generics import GenericModel, _generic_types_cache

        t = TypeVar('t')

        class MyGeneric(GenericModel, Generic[t]):
            value: t

        class Model(BaseModel):
            ...

        concrete = MyGeneric[Model]
        _generic_types_cache.clear()
        second_concrete = MyGeneric[Model]

        class Model(BaseModel):  # same name, but type different, so it's not in cache
            ...

        third_concrete = MyGeneric[Model]
        assert concrete is not second_concrete
        assert concrete is not third_concrete
        assert second_concrete is not third_concrete
        assert globals()['MyGeneric[Model]'] is concrete
        assert globals()['MyGeneric[Model]_'] is second_concrete
        assert globals()['MyGeneric[Model]__'] is third_concrete


def test_get_caller_frame_info(create_module):
    @create_module
    def module():
        from pydantic.generics import get_caller_frame_info

        def function():
            assert get_caller_frame_info() == (__name__, True)

            another_function()

        def another_function():
            assert get_caller_frame_info() == (__name__, False)
            third_function()

        def third_function():
            assert get_caller_frame_info() == (__name__, False)

        function()


def test_get_caller_frame_info_called_from_module(create_module):
    @create_module
    def module():
        from unittest.mock import patch

        import pytest

        from pydantic.generics import get_caller_frame_info

        with pytest.raises(RuntimeError, match='This function must be used inside another function'):
            with patch('sys._getframe', side_effect=ValueError('getframe_exc')):
                get_caller_frame_info()


def test_get_caller_frame_info_when_sys_getframe_undefined():
    from pydantic.generics import get_caller_frame_info

    getframe = sys._getframe
    del sys._getframe
    try:
        assert get_caller_frame_info() == (None, False)
    finally:  # just to make sure we always setting original attribute back
        sys._getframe = getframe


@skip_36
def test_iter_contained_typevars():
    T = TypeVar('T')
    T2 = TypeVar('T2')

    class Model(GenericModel, Generic[T]):
        a: T

    assert list(iter_contained_typevars(Model[T])) == [T]
    assert list(iter_contained_typevars(Optional[List[Union[str, Model[T]]]])) == [T]
    assert list(iter_contained_typevars(Optional[List[Union[str, Model[int]]]])) == []
    assert list(iter_contained_typevars(Optional[List[Union[str, Model[T], Callable[[T2, T], str]]]])) == [T, T2, T]


@skip_36
def test_nested_identity_parameterization():
    T = TypeVar('T')
    T2 = TypeVar('T2')

    class Model(GenericModel, Generic[T]):
        a: T

    assert Model[T][T][T] is Model
    assert Model[T] is Model
    assert Model[T2] is not Model


@skip_36
def test_replace_types():
    T = TypeVar('T')

    class Model(GenericModel, Generic[T]):
        a: T

    assert replace_types(T, {T: int}) is int
    assert replace_types(List[Union[str, list, T]], {T: int}) == List[Union[str, list, int]]
    assert replace_types(Callable, {T: int}) == Callable
    assert replace_types(Callable[[int, str, T], T], {T: int}) == Callable[[int, str, int], int]
    assert replace_types(T, {}) is T
    assert replace_types(Model[List[T]], {T: int}) == Model[List[T]][int]
    assert replace_types(T, {}) is T
    assert replace_types(Type[T], {T: int}) == Type[int]
    assert replace_types(Model[T], {T: T}) == Model[T]

    if sys.version_info >= (3, 9):
        # Check generic aliases (subscripted builtin types) to make sure they
        # resolve correctly (don't get translated to typing versions for
        # example)
        assert replace_types(list[Union[str, list, T]], {T: int}) == list[Union[str, list, int]]


@skip_36
def test_replace_types_with_user_defined_generic_type_field():
    """Test that using user defined generic types as generic model fields are handled correctly."""

    T = TypeVar('T')
    KT = TypeVar('KT')
    VT = TypeVar('VT')

    class GenericMapping(Mapping[KT, VT]):
        pass

    class GenericList(List[T]):
        pass

    class Model(GenericModel, Generic[T, KT, VT]):

        map_field: GenericMapping[KT, VT]
        list_field: GenericList[T]

    assert replace_types(Model, {T: bool, KT: str, VT: int}) == Model[bool, str, int]
    assert replace_types(Model[T, KT, VT], {T: bool, KT: str, VT: int}) == Model[bool, str, int]
    assert replace_types(Model[T, VT, KT], {T: bool, KT: str, VT: int}) == Model[T, VT, KT][bool, int, str]


@skip_36
def test_replace_types_identity_on_unchanged():
    T = TypeVar('T')
    U = TypeVar('U')

    type_ = List[Union[str, Callable[[list], Optional[str]], U]]
    assert replace_types(type_, {T: int}) is type_


@skip_36
def test_deep_generic():
    T = TypeVar('T')
    S = TypeVar('S')
    R = TypeVar('R')

    class OuterModel(GenericModel, Generic[T, S, R]):
        a: Dict[R, Optional[List[T]]]
        b: Optional[Union[S, R]]
        c: R
        d: float

    class InnerModel(GenericModel, Generic[T, R]):
        c: T
        d: R

    class NormalModel(BaseModel):
        e: int
        f: str

    inner_model = InnerModel[int, str]
    generic_model = OuterModel[inner_model, NormalModel, int]

    inner_models = [inner_model(c=1, d='a')]
    generic_model(a={1: inner_models, 2: None}, b=None, c=1, d=1.5)
    generic_model(a={}, b=NormalModel(e=1, f='a'), c=1, d=1.5)
    generic_model(a={}, b=1, c=1, d=1.5)

    assert InnerModel.__concrete__ is False
    assert inner_model.__concrete__ is True


@skip_36
def test_deep_generic_with_inner_typevar():
    T = TypeVar('T')

    class OuterModel(GenericModel, Generic[T]):
        a: List[T]

    class InnerModel(OuterModel[T], Generic[T]):
        pass

    assert InnerModel[int].__concrete__ is True
    assert InnerModel.__concrete__ is False

    with pytest.raises(ValidationError):
        InnerModel[int](a=['wrong'])
    assert InnerModel[int](a=['1']).a == [1]


@skip_36
def test_deep_generic_with_referenced_generic():
    T = TypeVar('T')
    R = TypeVar('R')

    class ReferencedModel(GenericModel, Generic[R]):
        a: R

    class OuterModel(GenericModel, Generic[T]):
        a: ReferencedModel[T]

    class InnerModel(OuterModel[T], Generic[T]):
        pass

    assert InnerModel[int].__concrete__ is True
    assert InnerModel.__concrete__ is False

    with pytest.raises(ValidationError):
        InnerModel[int](a={'a': 'wrong'})
    assert InnerModel[int](a={'a': 1}).a.a == 1


@skip_36
def test_deep_generic_with_referenced_inner_generic():
    T = TypeVar('T')

    class ReferencedModel(GenericModel, Generic[T]):
        a: T

    class OuterModel(GenericModel, Generic[T]):
        a: Optional[List[Union[ReferencedModel[T], str]]]

    class InnerModel(OuterModel[T], Generic[T]):
        pass

    assert InnerModel[int].__concrete__ is True
    assert InnerModel.__concrete__ is False

    with pytest.raises(ValidationError):
        InnerModel[int](a=['s', {'a': 'wrong'}])
    assert InnerModel[int](a=['s', {'a': 1}]).a[1].a == 1

    assert InnerModel[int].__fields__['a'].outer_type_ == List[Union[ReferencedModel[int], str]]
    assert (InnerModel[int].__fields__['a'].sub_fields[0].sub_fields[0].outer_type_.__fields__['a'].outer_type_) == int


@skip_36
def test_deep_generic_with_multiple_typevars():
    T = TypeVar('T')
    U = TypeVar('U')

    class OuterModel(GenericModel, Generic[T]):
        data: List[T]

    class InnerModel(OuterModel[T], Generic[U, T]):
        extra: U

    ConcreteInnerModel = InnerModel[int, float]
    assert ConcreteInnerModel.__fields__['data'].outer_type_ == List[float]
    assert ConcreteInnerModel.__fields__['extra'].outer_type_ == int

    assert ConcreteInnerModel(data=['1'], extra='2').dict() == {'data': [1.0], 'extra': 2}


@skip_36
def test_deep_generic_with_multiple_inheritance():
    K = TypeVar('K')
    V = TypeVar('V')
    T = TypeVar('T')

    class OuterModelA(GenericModel, Generic[K, V]):
        data: Dict[K, V]

    class OuterModelB(GenericModel, Generic[T]):
        stuff: List[T]

    class InnerModel(OuterModelA[K, V], OuterModelB[T], Generic[K, V, T]):
        extra: int

    ConcreteInnerModel = InnerModel[int, float, str]

    assert ConcreteInnerModel.__fields__['data'].outer_type_ == Dict[int, float]
    assert ConcreteInnerModel.__fields__['stuff'].outer_type_ == List[str]
    assert ConcreteInnerModel.__fields__['extra'].outer_type_ == int

    ConcreteInnerModel(data={1.1: '5'}, stuff=[123], extra=5).dict() == {
        'data': {1: 5},
        'stuff': ['123'],
        'extra': 5,
    }


@skip_36
def test_generic_with_referenced_generic_type_1():
    T = TypeVar('T')

    class ModelWithType(GenericModel, Generic[T]):
        # Type resolves to type origin of "type" which is non-subscriptible for
        # python < 3.9 so we want to make sure it works for other versions
        some_type: Type[T]

    class ReferenceModel(GenericModel, Generic[T]):
        abstract_base_with_type: ModelWithType[T]

    ReferenceModel[int]


@skip_36
def test_generic_with_referenced_nested_typevar():
    T = TypeVar('T')

    class ModelWithType(GenericModel, Generic[T]):
        # Type resolves to type origin of "collections.abc.Sequence" which is
        # non-subscriptible for
        # python < 3.9 so we want to make sure it works for other versions
        some_type: Sequence[T]

    class ReferenceModel(GenericModel, Generic[T]):
        abstract_base_with_type: ModelWithType[T]

    ReferenceModel[int]


@skip_36
def test_generic_with_callable():
    T = TypeVar('T')

    class Model(GenericModel, Generic[T]):
        # Callable is a test for any type that accepts a list as an argument
        some_callable: Callable[[Optional[int], T], None]

    Model[str].__concrete__ is True
    Model.__concrete__ is False


@skip_36
def test_generic_with_partial_callable():
    T = TypeVar('T')
    U = TypeVar('U')

    class Model(GenericModel, Generic[T, U]):
        t: T
        u: U
        # Callable is a test for any type that accepts a list as an argument
        some_callable: Callable[[Optional[int], str], None]

    Model[str, U].__concrete__ is False
    Model[str, U].__parameters__ == [U]
    Model[str, int].__concrete__ is False


@skip_36
def test_generic_recursive_models(create_module):
    @create_module
    def module():
        from typing import Generic, TypeVar, Union

        from pydantic.generics import GenericModel

        T = TypeVar('T')

        class Model1(GenericModel, Generic[T]):
            ref: 'Model2[T]'

        class Model2(GenericModel, Generic[T]):
            ref: Union[T, Model1[T]]

        Model1.update_forward_refs()

    Model1 = module.Model1
    Model2 = module.Model2
    result = Model1[str].parse_obj(dict(ref=dict(ref=dict(ref=dict(ref=123)))))
    assert result == Model1(ref=Model2(ref=Model1(ref=Model2(ref='123'))))


@skip_36
def test_generic_enum():
    T = TypeVar('T')

    class SomeGenericModel(GenericModel, Generic[T]):
        some_field: T

    class SomeStringEnum(str, Enum):
        A = 'A'
        B = 'B'

    class MyModel(BaseModel):
        my_gen: SomeGenericModel[SomeStringEnum]

    m = MyModel.parse_obj({'my_gen': {'some_field': 'A'}})
    assert m.my_gen.some_field is SomeStringEnum.A


@skip_36
def test_generic_literal():
    FieldType = TypeVar('FieldType')
    ValueType = TypeVar('ValueType')

    class GModel(GenericModel, Generic[FieldType, ValueType]):
        field: Dict[FieldType, ValueType]

    Fields = Literal['foo', 'bar']
    m = GModel[Fields, str](field={'foo': 'x'})
    assert m.dict() == {'field': {'foo': 'x'}}


@skip_36
<<<<<<< HEAD
def test_generic_enums():
    T = TypeVar('T')

    class GModel(GenericModel, Generic[T]):
        x: T

    class EnumA(str, Enum):
        a = 'a'

    class EnumB(str, Enum):
        b = 'b'

    class Model(BaseModel):
        g_a: GModel[EnumA]
        g_b: GModel[EnumB]

    assert set(Model.schema()['definitions']) == {'EnumA', 'EnumB', 'GModel_EnumA_', 'GModel_EnumB_'}
=======
def test_generic_with_user_defined_generic_field():
    T = TypeVar('T')

    class GenericList(List[T]):
        pass

    class Model(GenericModel, Generic[T]):

        field: GenericList[T]

    model = Model[int](field=[5])
    assert model.field[0] == 5

    with pytest.raises(ValidationError):
        model = Model[int](field=['a'])


@skip_36
def test_generic_annotated():
    T = TypeVar('T')

    class SomeGenericModel(GenericModel, Generic[T]):
        some_field: Annotated[T, Field(alias='the_alias')]

    SomeGenericModel[str](the_alias='qwe')
>>>>>>> 68784f63
<|MERGE_RESOLUTION|>--- conflicted
+++ resolved
@@ -1112,7 +1112,6 @@
 
 
 @skip_36
-<<<<<<< HEAD
 def test_generic_enums():
     T = TypeVar('T')
 
@@ -1130,7 +1129,9 @@
         g_b: GModel[EnumB]
 
     assert set(Model.schema()['definitions']) == {'EnumA', 'EnumB', 'GModel_EnumA_', 'GModel_EnumB_'}
-=======
+
+    
+@skip_36
 def test_generic_with_user_defined_generic_field():
     T = TypeVar('T')
 
@@ -1155,5 +1156,4 @@
     class SomeGenericModel(GenericModel, Generic[T]):
         some_field: Annotated[T, Field(alias='the_alias')]
 
-    SomeGenericModel[str](the_alias='qwe')
->>>>>>> 68784f63
+    SomeGenericModel[str](the_alias='qwe')