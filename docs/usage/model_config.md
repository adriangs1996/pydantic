--- conflicted
+++ resolved
@@ -115,13 +115,11 @@
 **`copy_on_model_validation`**
 : whether inherited models used as fields should be reconstructed (copied) on validation instead of being kept untouched (default: `True`)
 
-<<<<<<< HEAD
+**`smart_union`**
+: whether _pydantic_ should try to check all types inside `Union` to prevent undesired coercion (see [the dedicated section](#smart-union)
+
 **`post_init_after_validation`**
 : whether stdlib dataclasses `__post_init__` should be run after parsing and validation when they are [converted](dataclasses.md#stdlib-dataclasses-and-_pydantic_-dataclasses) (default: `False`)
-=======
-**`smart_union`**
-: whether _pydantic_ should try to check all types inside `Union` to prevent undesired coercion (see [the dedicated section](#smart-union)
->>>>>>> ce316cd0
 
 ## Change behaviour globally
 
